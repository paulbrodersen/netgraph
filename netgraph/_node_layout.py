--- conflicted
+++ resolved
@@ -56,7 +56,6 @@
                 for node in unconnected_nodes:
                     components.append([node])
 
-<<<<<<< HEAD
         if len(components) > 1:
             if layout_function.__name__ == 'get_linear_layout':
                 return get_layout_for_multiple_components(
@@ -64,10 +63,6 @@
             else:
                 return get_layout_for_multiple_components(
                     edges, components, layout_function, mode='packed', *args, **kwargs)
-=======
-        if (len(components) > 1) or not edges:
-            return get_layout_for_multiple_components(edges, components, layout_function, *args, **kwargs)
->>>>>>> 8bea5fd9
         else:
             return layout_function(edges, *args, **kwargs)
 
