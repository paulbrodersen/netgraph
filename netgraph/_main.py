#!/usr/bin/env python
# -*- coding: utf-8 -*-

import itertools
import time
import numpy as np
import matplotlib
import matplotlib.pyplot as plt

from collections import OrderedDict

BASE_NODE_SIZE = 1e-2
BASE_EDGE_WIDTH = 1e-2

MAX_CLICK_LENGTH = 0.1 # in seconds; anything longer is a drag motion


def draw(graph, node_positions=None, node_labels=None, edge_labels=None, edge_cmap='RdGy', ax=None, **kwargs):
    """
    Convenience function that tries to do "the right thing".

    For a full list of available arguments, and
    for finer control of the individual draw elements,
    please refer to the documentation of

        draw_nodes()
        draw_edges()
        draw_node_labels()
        draw_edge_labels()

    Arguments
    ----------
    graph: various formats
        Graph object to plot. Various input formats are supported.
        In order of precedence:
            - Edge list:
                Iterable of (source, target) or (source, target, weight) tuples,
                or equivalent (m, 2) or (m, 3) ndarray.
            - Adjacency matrix:
                Full-rank (n,n) ndarray, where n corresponds to the number of nodes.
                The absence of a connection is indicated by a zero.
            - igraph.Graph object
            - networkx.Graph object

    node_positions : dict node : (float, float)
        Mapping of nodes to (x, y) positions.
        If 'graph' is an adjacency matrix, nodes must be integers in range(n).

    node_labels : dict node : str (default None)
       Mapping of nodes to node labels.
       Only nodes in the dictionary are labelled.
       If 'graph' is an adjacency matrix, nodes must be integers in range(n).

    edge_labels : dict (source, target) : str (default None)
        Mapping of edges to edge labels.
        Only edges in the dictionary are labelled.

    ax : matplotlib.axis instance or None (default None)
       Axis to plot onto; if none specified, one will be instantiated with plt.gca().

    See Also
    --------
    draw_nodes()
    draw_edges()
    draw_node_labels()
    draw_edge_labels()

    """

    # Accept a variety of formats and convert to common denominator.
    edge_list, edge_weight, is_directed = parse_graph(graph)

    if edge_weight:

        # If the graph is weighted, we want to visualise the weights using color.
        # Edge width is another popular choice when visualising weighted networks,
        # but if the variance in weights is large, this typically results in less
        # visually pleasing results.
        edge_color  = get_color(edge_weight, cmap=edge_cmap)
        kwargs.setdefault('edge_color',  edge_color)

        # Plotting darker edges over lighter edges typically results in visually
        # more pleasing results. Here we hence specify the relative order in
        # which edges are plotted according to the color of the edge.
        edge_zorder = _get_zorder(edge_color)
        kwargs.setdefault('edge_zorder', edge_zorder)

    # Plot arrows if the graph has bi-directional edges.
    if is_directed:
        kwargs.setdefault('draw_arrows', True)
    else:
        kwargs.setdefault('draw_arrows', False)

    # Initialise node positions if none are given.
    if node_positions is None:
        node_positions = fruchterman_reingold_layout(edge_list, **kwargs)
    elif len(node_positions) < len(_get_unique_nodes(edge_list)): # some positions are given but not all
        node_positions = fruchterman_reingold_layout(edge_list, pos=node_positions, fixed=node_positions.keys(), **kwargs)

    # Create axis if none is given.
    if ax is None:
        ax = plt.gca()

    # Draw plot elements.
    draw_edges(edge_list, node_positions, ax=ax, **kwargs)
    draw_nodes(node_positions, ax=ax, **kwargs)

    # This function needs to be called before any font sizes are adjusted.
    if 'node_size' in kwargs:
        _update_view(node_positions, ax=ax, node_size=kwargs['node_size'])
    else:
        _update_view(node_positions, ax=ax)

    if node_labels is not None:
        if not 'node_label_font_size' in kwargs:
            # set font size such that even the largest label fits inside node label face artist
            font_size = _get_font_size(ax, node_labels, **kwargs) * 0.9 # conservative fudge factor
            draw_node_labels(node_labels, node_positions, node_label_font_size=font_size, ax=ax, **kwargs)
        else:
            draw_node_labels(node_labels, node_positions, ax=ax, **kwargs)

    if edge_labels is not None:
        draw_edge_labels(edge_labels, node_positions, ax=ax, **kwargs)

    # Improve default layout of axis.
    _make_pretty(ax)
    return ax


def parse_graph(graph):
    """
    Arguments
    ----------
    graph: various formats
        Graph object to plot. Various input formats are supported.
        In order of precedence:
            - Edge list:
                Iterable of (source, target) or (source, target, weight) tuples,
                or equivalent (m, 2) or (m, 3) ndarray.
            - Adjacency matrix:
                Full-rank (n,n) ndarray, where n corresponds to the number of nodes.
                The absence of a connection is indicated by a zero.
            - igraph.Graph object
            - networkx.Graph object

    Returns:
    --------
    edge_list: m-long list of 2-tuples
        List of edges. Each tuple corresponds to an edge defined by (source, target).

    edge_weights: dict (source, target) : float or None
        Edge weights. If the graph is unweighted, None is returned.

    is_directed: bool
        True, if the graph appears to be directed due to
            - the graph object class being passed in (networkx.DiGraph), or
            - the existence of bi-directional edges.
    """

    if isinstance(graph, (list, tuple, set)):
        return _parse_sparse_matrix_format(graph)

    elif isinstance(graph, np.ndarray):
        rows, columns = graph.shape
        if columns in (2, 3):
            return _parse_sparse_matrix_format(graph)
        else:
            return _parse_adjacency_matrix(graph)

    # this is terribly unsafe but we don't want to import igraph
    # unless we already know that we need it
    elif str(graph.__class__) == "<class 'igraph.Graph'>":
        return _parse_igraph_graph(graph)

    # ditto
    elif str(graph.__class__) in ("<class 'networkx.classes.graph.Graph'>",
                                  "<class 'networkx.classes.digraph.DiGraph'>",
                                  "<class 'networkx.classes.multigraph.MultiGraph'>",
                                  "<class 'networkx.classes.multidigraph.MultiDiGraph'>"):
        return _parse_networkx_graph(graph)

    else:
        allowed = ['list', 'tuple', 'set', 'networkx.Graph', 'igraph.Graph']
        raise NotImplementedError("Input graph must be one of: {}\nCurrently, type(graph) = {}".format("\n\n\t" + "\n\t".join(allowed)), type(graph))


def _parse_edge_list(edge_list):
    # Edge list may be an array, or a list of lists.
    # We want a list of tuples.
    return [(source, target) for (source, target) in edge_list]


def _parse_sparse_matrix_format(adjacency):
    adjacency = np.array(adjacency)
    rows, columns = adjacency.shape
    if columns == 2:
        edge_list = _parse_edge_list(adjacency)
        return edge_list, None, _is_directed(edge_list)
    elif columns == 3:
        edge_list = _parse_edge_list(adjacency[:,:2])
        edge_weights = {(source, target) : weight for (source, target, weight) in adjacency}

        # In a sparse adjacency format with weights,
        # the type of nodes is promoted to the same type as weights,
        # which is commonly a float. If all nodes can safely be demoted to ints,
        # then we probably want to do that.
        tmp = [(_save_cast_float_to_int(source), _save_cast_float_to_int(target)) for (source, target) in edge_list]
        if np.all([isinstance(num, int) for num in _flatten(tmp)]):
            edge_list = tmp

        if len(set(edge_weights.values())) > 1:
            return edge_list, edge_weights, _is_directed(edge_list)
        else:
            return edge_list, None, _is_directed(edge_list)
    else:
        raise ValueError("Graph specification in sparse matrix format needs to consist of an iterable of tuples of length 2 or 3. Got iterable of tuples of length {}.".format(columns))


def _save_cast_float_to_int(num):
    if np.isclose(num, int(num)):
        return int(num)
    else:
        return num


def _flatten(nested_list):
    return [item for sublist in nested_list for item in sublist]


def _get_unique_nodes(edge_list):
    """
    Using numpy.unique promotes nodes to numpy.float/numpy.int/numpy.str,
    and breaks for nodes that have a more complicated type such as a tuple.
    """
    return list(set(_flatten(edge_list)))


def _parse_adjacency_matrix(adjacency):
    sources, targets = np.where(adjacency)
    edge_list = list(zip(sources.tolist(), targets.tolist()))
    edge_weights = {(source, target): adjacency[source, target] for (source, target) in edge_list}
    if len(set(list(edge_weights.values()))) == 1:
<<<<<<< HEAD
        return edge_list, None, _is_directed(edge_list)
    else:
        return edge_list, edge_weights, _is_directed(edge_list)
=======
        return edge_list, None
    return edge_list, edge_weights, _is_directed(edge_list)
>>>>>>> 1601bc2a


def _parse_networkx_graph(graph, attribute_name='weight'):
    edge_list = list(graph.edges())
    try:
        edge_weights = {edge : graph.get_edge_data(*edge)[attribute_name] for edge in edge_list}
    except KeyError: # no weights
        edge_weights = None
    return edge_list, edge_weights, graph.is_directed()


def _parse_igraph_graph(graph):
    edge_list = [(edge.source, edge.target) for edge in graph.es()]
    if graph.is_weighted():
        edge_weights = {(edge.source, edge.target) : edge['weight'] for edge in graph.es()}
    else:
        edge_weights = None
    return edge_list, edge_weights, graph.is_directed()


def get_color(mydict, cmap='RdGy', vmin=None, vmax=None):
    """
    Map positive and negative floats to a diverging colormap,
    such that
        1) the midpoint of the colormap corresponds to a value of 0., and
        2) values above and below the midpoint are mapped linearly and in equal measure
           to increases in color intensity.

    Arguments:
    ----------
    mydict: dict key : float
        Mapping of graph element (node, edge) to a float.
        For example (source, target) : edge weight.

    cmap: str
        Matplotlib colormap specification.

    vmin, vmax: float
        Minimum and maximum float corresponding to the dynamic range of the colormap.

    Returns:
    --------
    newdict: dict key : (float, float, float, float)
        Mapping of graph element to RGBA tuple.

    """

    keys = mydict.keys()
    values = np.array(list(mydict.values()))

    # apply edge_vmin, edge_vmax
    if vmin:
        values[values<vmin] = vmin

    if vmax:
        values[values>vmax] = vmax

    def abs(value):
        try:
            return np.abs(value)
        except TypeError as e: # value is probably None
            if isinstance(value, type(None)):
                return 0
            else:
                raise e

    # rescale values such that
    #  - the colormap midpoint is at zero-value, and
    #  - negative and positive values have comparable intensity values
    values /= np.nanmax([np.nanmax(np.abs(values)), abs(vmax), abs(vmin)]) # [-1, 1]
    values += 1. # [0, 2]
    values /= 2. # [0, 1]

    # convert value to color
    mapper = matplotlib.cm.ScalarMappable(cmap=cmap)
    mapper.set_clim(vmin=0., vmax=1.)
    colors = mapper.to_rgba(values)

    return {key: color for (key, color) in zip(keys, colors)}


def _get_zorder(color_dict):
    # reorder plot elements such that darker items are plotted last
    # and hence most prominent in the graph
    zorder = np.argsort(np.sum(list(color_dict.values()), axis=1)) # assumes RGB specification
    zorder = np.max(zorder) - zorder # reverse order as greater values correspond to lighter colors
    zorder = {key: index for key, index in zip(color_dict.keys(), zorder)}
    return zorder


def _is_directed(edge_list):
    # test for bi-directional edges
    for (source, target) in edge_list:
        if ((target, source) in edge_list) and (source != target):
            return True
    return False


def _find_renderer(fig):
    """
    https://stackoverflow.com/questions/22667224/matplotlib-get-text-bounding-box-independent-of-backend
    """

    if hasattr(fig.canvas, "get_renderer"):
        #Some backends, such as TkAgg, have the get_renderer method, which
        #makes this easy.
        renderer = fig.canvas.get_renderer()
    else:
        #Other backends do not have the get_renderer method, so we have a work
        #around to find the renderer.  Print the figure to a temporary file
        #object, and then grab the renderer that was used.
        #(I stole this trick from the matplotlib backend_bases.py
        #print_figure() method.)
        import io
        fig.canvas.print_pdf(io.BytesIO())
        renderer = fig._cachedRenderer
    return(renderer)


def _get_text_object_dimenstions(ax, string, *args, **kwargs):
    text_object = ax.text(0., 0., string, *args, **kwargs)
    renderer = _find_renderer(text_object.get_figure())
    bbox_in_display_coordinates = text_object.get_window_extent(renderer)
    bbox_in_data_coordinates = bbox_in_display_coordinates.transformed(ax.transData.inverted())
    w, h = bbox_in_data_coordinates.width, bbox_in_data_coordinates.height
    text_object.remove()
    return w, h


def _get_font_size(ax, node_labels, **kwargs):
    """
    Determine the maximum font size that results in labels that still all fit inside the node face artist.

    TODO:
    -----
    - add font / fontfamily as optional argument
    - potentially, return a dictionary of font sizes instead; then rescale font sizes individually on a per node basis
    """

    # check if there are node sizes or edge widths in kwargs
    if 'node_size' in kwargs:
        node_size = kwargs['node_size']
    else:
        node_size = 3. # default

    if 'node_edge_width' in kwargs:
        node_edge_width = kwargs['node_edge_width']
    else:
        node_edge_width = 0.5 # default

    # initialise base values for font size and rescale factor
    default_font_size = 12.
    rescale_factor = np.nan
    widest = 0.

    # find widest node label; use its rescale factor to set font size for all labels
    for key, label in node_labels.items():

        if isinstance(node_size, (int, float)):
            r = node_size
        elif isinstance(node_size, dict):
            r = node_size[key]

        if isinstance(node_edge_width, (int, float)):
            e = node_edge_width
        elif isinstance(node_edge_width, dict):
            e = node_edge_width[key]

        d = 2 * (r-e) * BASE_NODE_SIZE

        width, height = _get_text_object_dimenstions(ax, label, size=default_font_size)

        if width > widest:
            widest = width
            rescale_factor = d / np.sqrt(width**2 + height**2)

    font_size = default_font_size * rescale_factor

    return font_size


def draw_nodes(node_positions,
               node_shape='o',
               node_size=3.,
               node_edge_width=0.5,
               node_color='w',
               node_edge_color='k',
               node_alpha=1.0,
               node_edge_alpha=1.0,
               ax=None,
               **kwargs):
    """
    Draw node markers at specified positions.

    Arguments
    ----------
    node_positions : dict node : (float, float)
        Mapping of nodes to (x, y) positions.

    node_shape : string or dict key : string (default 'o')
       The shape of the node. Specification is as for matplotlib.scatter
       marker, i.e. one of 'so^>v<dph8'.
       If a single string is provided all nodes will have the same shape.

    node_size : scalar or dict node : float (default 3.)
       Size (radius) of nodes.
       NOTE: Value is rescaled by BASE_NODE_SIZE (1e-2) to work well with layout routines in igraph and networkx.

    node_edge_width : scalar or dict key : float (default 0.5)
       Line width of node marker border.
       NOTE: Value is rescaled by BASE_NODE_SIZE (1e-2) to work well with layout routines in igraph and networkx.

    node_color : matplotlib color specification or dict node : color specification (default 'w')
       Node color.

    node_edge_color : matplotlib color specification or dict node : color specification (default 'k')
       Node edge color.

    node_alpha : scalar or dict node : float (default 1.)
       The node transparency.

    node_edge_alpha : scalar or dict node : float (default 1.)
       The node edge transparency.

    ax : matplotlib.axis instance or None (default None)
       Axis to plot onto; if none specified, one will be instantiated with plt.gca().

    Returns
    -------
    node_faces: dict node : artist
        Mapping of nodes to the node face artists.

    node_edges: dict node : artist
        Mapping of nodes to the node edge artists.

    """

    if ax is None:
        ax = plt.gca()

    # convert all inputs to dicts mapping node:property
    nodes = node_positions.keys()
    number_of_nodes = len(nodes)

    if isinstance(node_size, (int, float)):
        node_size = {node:node_size for node in nodes}
    if isinstance(node_edge_width, (int, float)):
        node_edge_width = {node: node_edge_width for node in nodes}

    # Simulate node edge by drawing a slightly larger node artist.
    # I wish there was a better way to do this,
    # but this seems to be the only way to guarantee constant proportions,
    # as linewidth argument in matplotlib.patches will not be proportional
    # to a given node radius.
    node_edges = _draw_nodes(node_positions,
                             node_shape=node_shape,
                             node_size=node_size,
                             node_color=node_edge_color,
                             node_alpha=node_edge_alpha,
                             ax=ax,
                             **kwargs)

    node_size = {node: node_size[node] - node_edge_width[node] for node in nodes}
    node_faces = _draw_nodes(node_positions,
                             node_shape=node_shape,
                             node_size=node_size,
                             node_color=node_color,
                             node_alpha=node_alpha,
                             ax=ax,
                             **kwargs)

    return node_faces, node_edges


def _draw_nodes(node_positions,
                node_shape='o',
                node_size=3.,
                node_color='r',
                node_alpha=1.0,
                ax=None,
                **kwargs):
    """
    Draw node markers at specified positions.

    Arguments
    ----------
    node_positions : dict node : (float, float)
        Mapping of nodes to (x, y) positions

    node_shape : string or dict key : string (default 'o')
       The shape of the node. Specification is as for matplotlib.scatter
       marker, i.e. one of 'so^>v<dph8'.
       If a single string is provided all nodes will have the same shape.

    node_size : scalar or dict node : float (default 3.)
       Size (radius) of nodes.
       NOTE: Value is rescaled by BASE_NODE_SIZE (1e-2) to work well with layout routines in igraph and networkx.

    node_color : matplotlib color specification or dict node : color specification (default 'w')
       Node color.

    node_alpha : scalar or dict node : float (default 1.)
       The node transparency.

    ax : matplotlib.axis instance or None (default None)
       Axis to plot onto; if none specified, one will be instantiated with plt.gca().

    Returns
    -------
    artists: dict node : artist
        Mapping of nodes to the artists,

    """

    if ax is None:
        ax = plt.gca()

    # convert all inputs to dicts mapping node:property
    nodes = node_positions.keys()
    number_of_nodes = len(nodes)

    if isinstance(node_shape, str):
        node_shape = {node:node_shape for node in nodes}
    if not isinstance(node_color, dict):
        node_color = {node:node_color for node in nodes}
    if isinstance(node_alpha, (int, float)):
        node_alpha = {node:node_alpha for node in nodes}

    # rescale
    node_size = {node: size  * BASE_NODE_SIZE for (node, size)  in node_size.items()}

    artists = dict()
    for node in nodes:
        node_artist = _get_node_artist(shape=node_shape[node],
                                       position=node_positions[node],
                                       size=node_size[node],
                                       facecolor=node_color[node],
                                       alpha=node_alpha[node],
                                       zorder=2)

        # add artists to axis
        ax.add_artist(node_artist)

        # return handles to artists
        artists[node] = node_artist

    return artists


def _get_node_artist(shape, position, size, facecolor, alpha, zorder=2):
    if shape == 'o': # circle
        artist = matplotlib.patches.Circle(xy=position,
                                           radius=size,
                                           facecolor=facecolor,
                                           alpha=alpha,
                                           linewidth=0.,
                                           zorder=zorder)
    elif shape == '^': # triangle up
        artist = matplotlib.patches.RegularPolygon(xy=position,
                                                   radius=size,
                                                   numVertices=3,
                                                   facecolor=facecolor,
                                                   alpha=alpha,
                                                   orientation=0,
                                                   linewidth=0.,
                                                   zorder=zorder)
    elif shape == '<': # triangle left
        artist = matplotlib.patches.RegularPolygon(xy=position,
                                                   radius=size,
                                                   numVertices=3,
                                                   facecolor=facecolor,
                                                   alpha=alpha,
                                                   orientation=np.pi*0.5,
                                                   linewidth=0.,
                                                   zorder=zorder)
    elif shape == 'v': # triangle down
        artist = matplotlib.patches.RegularPolygon(xy=position,
                                                   radius=size,
                                                   numVertices=3,
                                                   facecolor=facecolor,
                                                   alpha=alpha,
                                                   orientation=np.pi,
                                                   linewidth=0.,
                                                   zorder=zorder)
    elif shape == '>': # triangle right
        artist = matplotlib.patches.RegularPolygon(xy=position,
                                                   radius=size,
                                                   numVertices=3,
                                                   facecolor=facecolor,
                                                   alpha=alpha,
                                                   orientation=np.pi*1.5,
                                                   linewidth=0.,
                                                   zorder=zorder)
    elif shape == 's': # square
        artist = matplotlib.patches.RegularPolygon(xy=position,
                                                   radius=size,
                                                   numVertices=4,
                                                   facecolor=facecolor,
                                                   alpha=alpha,
                                                   orientation=np.pi*0.25,
                                                   linewidth=0.,
                                                   zorder=zorder)
    elif shape == 'd': # diamond
        artist = matplotlib.patches.RegularPolygon(xy=position,
                                                   radius=size,
                                                   numVertices=4,
                                                   facecolor=facecolor,
                                                   alpha=alpha,
                                                   orientation=np.pi*0.5,
                                                   linewidth=0.,
                                                   zorder=zorder)
    elif shape == 'p': # pentagon
        artist = matplotlib.patches.RegularPolygon(xy=position,
                                                   radius=size,
                                                   numVertices=5,
                                                   facecolor=facecolor,
                                                   alpha=alpha,
                                                   linewidth=0.,
                                                   zorder=zorder)
    elif shape == 'h': # hexagon
        artist = matplotlib.patches.RegularPolygon(xy=position,
                                                   radius=size,
                                                   numVertices=6,
                                                   facecolor=facecolor,
                                                   alpha=alpha,
                                                   linewidth=0.,
                                                   zorder=zorder)
    elif shape == 8: # octagon
        artist = matplotlib.patches.RegularPolygon(xy=position,
                                                   radius=size,
                                                   numVertices=8,
                                                   facecolor=facecolor,
                                                   alpha=alpha,
                                                   linewidth=0.,
                                                   zorder=zorder)
    else:
        raise ValueError("Node shape one of: ''so^>v<dph8'. Current shape:{}".format(shape))

    return artist


def draw_edges(edge_list,
               node_positions,
               node_size=3.,
               edge_width=1.,
               edge_color='k',
               edge_alpha=1.,
               edge_zorder=None,
               draw_arrows=True,
               ax=None,
               **kwargs):
    """

    Draw the edges of the network.

    Arguments
    ----------
    edge_list: m-long iterable of 2-tuples or equivalent (such as (m, 2) ndarray)
        List of edges. Each tuple corresponds to an edge defined by (source, target).

    node_positions : dict key : (float, float)
        Mapping of nodes to (x,y) positions

    node_size : scalar or (n,) or dict key : float (default 3.)
        Size (radius) of nodes.
        Used to offset edges when drawing arrow heads,
        such that the arrow heads are not occluded.
        If draw_nodes() and draw_edges() are called independently,
        make sure to set this variable to the same value.

    edge_width : float or dict (source, key) : width (default 1.)
        Line width of edges.
        NOTE: Value is rescaled by BASE_EDGE_WIDTH (1e-2) to work well with layout routines in igraph and networkx.

    edge_color : matplotlib color specification or
                 dict (source, target) : color specification (default 'k')
       Edge color.

    edge_alpha : float or dict (source, target) : float (default 1.)
        The edge transparency,

    edge_zorder: int or dict (source, target) : int (default None)
        Order in which to plot the edges.
        If None, the edges will be plotted in the order they appear in 'adjacency'.
        Note: graphs typically appear more visually pleasing if darker coloured edges
        are plotted on top of lighter coloured edges.

    draw_arrows : bool, optional (default True)
        If True, draws edges with arrow heads.

    ax : matplotlib.axis instance or None (default None)
       Axis to plot onto; if none specified, one will be instantiated with plt.gca().

    Returns
    -------
    artists: dict (source, target) : artist
        Mapping of edges to matplotlib.patches.FancyArrow artists.

    """

    if ax is None:
        ax = plt.gca()

    edge_list = _parse_edge_list(edge_list)
    nodes = node_positions.keys()
    number_of_nodes = len(nodes)

    if isinstance(node_size, (int, float)):
        node_size = {node:node_size for node in nodes}
    if isinstance(edge_width, (int, float)):
        edge_width = {edge: edge_width for edge in edge_list}
    if not isinstance(edge_color, dict):
        edge_color = {edge: edge_color for edge in edge_list}
    if isinstance(edge_alpha, (int, float)):
        edge_alpha = {edge: edge_alpha for edge in edge_list}

    # rescale
    node_size  = {node: size  * BASE_NODE_SIZE  for (node, size)  in node_size.items()}
    edge_width = {edge: width * BASE_EDGE_WIDTH for (edge, width) in edge_width.items()}

    # order edges if necessary
    if not (edge_zorder is None):
       edge_list = sorted(edge_zorder, key=lambda k: edge_zorder[k])

    # NOTE: At the moment, only the relative zorder is honored, not the absolute value.

    artists = dict()
    for (source, target) in edge_list:

        if source != target:

            x1, y1 = node_positions[source]
            x2, y2 = node_positions[target]

            dx = x2-x1
            dy = y2-y1

            width = edge_width[(source, target)]
            color = edge_color[(source, target)]
            alpha = edge_alpha[(source, target)]

            if (target, source) in edge_list: # i.e. bidirectional
                # shift edge to the right (looking along the arrow)
                x1, y1, x2, y2 = _shift_edge(x1, y1, x2, y2, delta=0.5*width)
                # plot half arrow / line
                shape = 'right'
            else:
                shape = 'full'

            if draw_arrows:
                offset = node_size[target]
                head_length = 2 * width
                head_width = 3 * width
                length_includes_head = True
            else:
                offset = None
                head_length = 1e-10 # 0 throws error
                head_width = 1e-10 # 0 throws error
                length_includes_head = False

            patch = FancyArrow(x1, y1, dx, dy,
                               width=width,
                               facecolor=color,
                               head_length=head_length,
                               head_width=head_width,
                               length_includes_head=length_includes_head,
                               zorder=1,
                               edgecolor='none',
                               linewidth=0.1,
                               offset=offset,
                               shape=shape)
            ax.add_artist(patch)
            artists[(source, target)] = patch

        else: # source == target, i.e. a self-loop
            import warnings
            warnings.warn("Plotting of self-loops not supported. Ignoring edge ({}, {}).".format(source, target))

    return artists


def _shift_edge(x1, y1, x2, y2, delta):
    # get orthogonal unit vector
    v = np.r_[x2-x1, y2-y1] # original
    v = np.r_[-v[1], v[0]] # orthogonal
    v = v / np.linalg.norm(v) # unit
    dx, dy = delta * v
    return x1+dx, y1+dy, x2+dx, y2+dy


class FancyArrow(matplotlib.patches.Polygon):
    """
    This is an expansion of of matplotlib.patches.FancyArrow.
    """

    _edge_default = True

    def __str__(self):
        return "FancyArrow()"

    def __init__(self, x, y, dx, dy, width=0.001, length_includes_head=False,
                 head_width=None, head_length=None, shape='full', overhang=0,
                 head_starts_at_zero=False, offset=None, **kwargs):
        """
        Constructor arguments
          *width*: float (default: 0.001)
            width of full arrow tail

          *length_includes_head*: [True | False] (default: False)
            True if head is to be counted in calculating the length.

          *head_width*: float or None (default: 3*width)
            total width of the full arrow head

          *head_length*: float or None (default: 1.5 * head_width)
            length of arrow head

          *shape*: ['full', 'left', 'right'] (default: 'full')
            draw the left-half, right-half, or full arrow

          *overhang*: float (default: 0)
            fraction that the arrow is swept back (0 overhang means
            triangular shape). Can be negative or greater than one.

          *head_starts_at_zero*: [True | False] (default: False)
            if True, the head starts being drawn at coordinate 0
            instead of ending at coordinate 0.

        Other valid kwargs (inherited from :class:`Patch`) are:
        %(Patch)s

        """
        self.width = width

        if head_width is None:
            self.head_width = 3 * self.width
        else:
            self.head_width = head_width

        if head_length is None:
            self.head_length = 1.5 * self.head_width
        else:
            self.head_length = head_length

        self.length_includes_head = length_includes_head
        self.head_starts_at_zero = head_starts_at_zero
        self.overhang = overhang
        self.shape = shape
        self.offset = offset

        verts = self.compute_vertices(x, y, dx, dy)

        matplotlib.patches.Polygon.__init__(self, list(map(tuple, verts)), closed=True, **kwargs)

    def compute_vertices(self, x, y, dx, dy):

        distance = np.hypot(dx, dy)

        if self.offset:
            dx *= (distance-self.offset)/distance
            dy *= (distance-self.offset)/distance
            distance = np.hypot(dx, dy)
            # distance -= self.offset

        if self.length_includes_head:
            length = distance
        else:
            length = distance + self.head_length
        if not length:
            verts = []  # display nothing if empty
        else:
            # start by drawing horizontal arrow, point at (0,0)
            hw, hl, hs, lw = self.head_width, self.head_length, self.overhang, self.width
            left_half_arrow = np.array([
                [0.0, 0.0],                  # tip
                [-hl, -hw / 2.0],             # leftmost
                [-hl * (1 - hs), -lw / 2.0],  # meets stem
                [-length, -lw / 2.0],          # bottom left
                [-length, 0],
            ])
            # if we're not including the head, shift up by head length
            if not self.length_includes_head:
                left_half_arrow += [self.head_length, 0]
            # if the head starts at 0, shift up by another head length
            if self.head_starts_at_zero:
                left_half_arrow += [self.head_length / 2.0, 0]
            # figure out the shape, and complete accordingly
            if self.shape == 'left':
                coords = left_half_arrow
            else:
                right_half_arrow = left_half_arrow * [1, -1]
                if self.shape == 'right':
                    coords = right_half_arrow
                elif self.shape == 'full':
                    # The half-arrows contain the midpoint of the stem,
                    # which we can omit from the full arrow. Including it
                    # twice caused a problem with xpdf.
                    coords = np.concatenate([left_half_arrow[:-1],
                                             right_half_arrow[-1::-1]])
                else:
                    raise ValueError("Got unknown shape: %s" % self.shape)
            if distance != 0:
                cx = float(dx) / distance
                sx = float(dy) / distance
            else:
                #Account for division by zero
                cx, sx = 0, 1
            M = np.array([[cx, sx], [-sx, cx]])
            verts = np.dot(coords, M) + (x + dx, y + dy)

        return verts


    def update_vertices(self, x0, y0, dx, dy):
        verts = self.compute_vertices(x0, y0, dx, dy)
        self.set_xy(verts)


def draw_node_labels(node_labels,
                     node_positions,
                     node_label_font_size=12,
                     node_label_font_color='k',
                     node_label_font_family='sans-serif',
                     node_label_font_weight='normal',
                     node_label_font_alpha=1.,
                     node_label_bbox=dict(alpha=0.),
                     node_label_horizontalalignment='center',
                     node_label_verticalalignment='center',
                     node_label_offset=(0., 0.),
                     clip_on=False,
                     ax=None,
                     **kwargs):
    """
    Draw node labels.

    Arguments
    ---------
    node_positions : dict node : (float, float)
        Mapping of nodes to (x, y) positions

    node_labels : dict key : str
       Mapping of nodes to labels.
       Only nodes in the dictionary are labelled.

    node_label_font_size : int (default 12)
       Font size for text labels

    node_label_font_color : str (default 'k')
       Font color string

    node_label_font_family : str (default='sans-serif')
       Font family

    node_label_font_weight : str (default='normal')
       Font weight

    node_label_font_alpha : float (default 1.)
       Text transparency

    node_label_bbox : matplotlib bbox instance (default {'alpha': 0})
       Specify text box shape and colors.

    node_label_horizontalalignment: str
        Horizontal label alignment inside bbox.

    node_label_verticalalignment: str
        Vertical label alignment inside bbox.

    node_label_offset: 2-tuple or equivalent iterable (default (0.,0.))
        (x, y) offset from node centre of label position.

    clip_on : bool (default False)
       Turn on clipping at axis boundaries.

    ax : matplotlib.axis instance or None (default None)
       Axis to plot onto; if none specified, one will be instantiated with plt.gca().

    Returns
    -------
    artists: dict
        Dictionary mapping node indices to text objects.

    @reference
    Borrowed with minor modifications from networkx/drawing/nx_pylab.py

    """

    if ax is None:
        ax = plt.gca()

    dx, dy = node_label_offset

    artists = dict()  # there is no text collection so we'll fake one
    for node, label in node_labels.items():
        try:
            x, y = node_positions[node]
        except KeyError:
            print("Cannot draw node label for node with ID {}. The node has no position assigned to it.".format(node))
            continue
        x += dx
        y += dy
        text_object = ax.text(x, y,
                              label,
                              size=node_label_font_size,
                              color=node_label_font_color,
                              alpha=node_label_font_alpha,
                              family=node_label_font_family,
                              weight=node_label_font_weight,
                              bbox=node_label_bbox,
                              horizontalalignment=node_label_horizontalalignment,
                              verticalalignment=node_label_verticalalignment,
                              transform=ax.transData,
                              clip_on=clip_on)
        artists[node] = text_object

    return artists


def draw_edge_labels(edge_labels,
                     node_positions,
                     edge_label_font_size=10,
                     edge_label_font_color='k',
                     edge_label_font_family='sans-serif',
                     edge_label_font_weight='normal',
                     edge_label_font_alpha=1.,
                     edge_label_bbox=None,
                     edge_label_horizontalalignment='center',
                     edge_label_verticalalignment='center',
                     clip_on=False,
                     ax=None,
                     rotate=True,
                     edge_label_zorder=10000,
                     **kwargs):
    """
    Draw edge labels.

    Arguments
    ---------

    node_positions : dict node : (float, float)
        Mapping of nodes to (x, y) positions

    edge_labels : dict (source, target) : str
        Mapping of edges to edge labels.
        Only edges in the dictionary are labelled.

    edge_label_font_size : int (default 12)
       Font size

    edge_label_font_color : str (default 'k')
       Font color

    edge_label_font_family : str (default='sans-serif')
       Font family

    edge_label_font_weight : str (default='normal')
       Font weight

    edge_label_font_alpha : float (default 1.)
       Text transparency

    edge_label_bbox : Matplotlib bbox
       Specify text box shape and colors.

    edge_label_horizontalalignment: str
        Horizontal label alignment inside bbox.

    edge_label_verticalalignment: str
        Vertical label alignment inside bbox.

    clip_on : bool (default=False)
       Turn on clipping at axis boundaries.

    edge_label_zorder : int (default 10000)
        Set the zorder of edge labels.
        Choose a large number to ensure that the labels are plotted on top of the edges.

    ax : matplotlib.axis instance or None (default None)
       Axis to plot onto; if none specified, one will be instantiated with plt.gca().

    Returns
    -------
    artists: dict (source, target) : text object
        Mapping of edges to edge label artists.

    @reference
    Borrowed with minor modifications from networkx/drawing/nx_pylab.py

    """

    # draw labels centered on the midway point of the edge
    label_pos = 0.5

    if ax is None:
        ax = plt.gca()

    text_items = {}
    for (n1, n2), label in edge_labels.items():

        if n1 != n2:

            (x1, y1) = node_positions[n1]
            (x2, y2) = node_positions[n2]
            (x, y) = (x1 * label_pos + x2 * (1.0 - label_pos),
                      y1 * label_pos + y2 * (1.0 - label_pos))

            if rotate:
                angle = np.arctan2(y2-y1, x2-x1)/(2.0*np.pi)*360  # degrees
                # make label orientation "right-side-up"
                if angle > 90:
                    angle -= 180
                if angle < - 90:
                    angle += 180
                # transform data coordinate angle to screen coordinate angle
                xy = np.array((x, y))
                trans_angle = ax.transData.transform_angles(np.array((angle,)),
                                                            xy.reshape((1, 2)))[0]
            else:
                trans_angle = 0.0

            if edge_label_bbox is None: # use default box of white with white border
                edge_label_bbox = dict(boxstyle='round',
                                       ec=(1.0, 1.0, 1.0),
                                       fc=(1.0, 1.0, 1.0))

            t = ax.text(x, y,
                        label,
                        size=edge_label_font_size,
                        color=edge_label_font_color,
                        family=edge_label_font_family,
                        weight=edge_label_font_weight,
                        bbox=edge_label_bbox,
                        horizontalalignment=edge_label_horizontalalignment,
                        verticalalignment=edge_label_verticalalignment,
                        rotation=trans_angle,
                        transform=ax.transData,
                        zorder=edge_label_zorder,
                        clip_on=clip_on,
                        )

            text_items[(n1, n2)] = t

        else: # n1 == n2, i.e. a self-loop
            import warnings
            warnings.warn("Plotting of edge labels for self-loops not supported. Ignoring edge with label: {}".format(label))

    return text_items


def _update_view(node_positions, ax, node_size=3.):
    # Pad x and y limits as patches are not registered properly
    # when matplotlib sets axis limits automatically.
    # Hence we need to set them manually.

    if isinstance(node_size, dict):
        maxs = np.max(list(node_size.values())) * BASE_NODE_SIZE
    else:
        maxs = node_size * BASE_NODE_SIZE

    maxx, maxy = np.max(list(node_positions.values()), axis=0)
    minx, miny = np.min(list(node_positions.values()), axis=0)

    w = maxx-minx
    h = maxy-miny
    padx, pady = 0.05*w + maxs, 0.05*h + maxs
    corners = (minx-padx, miny-pady), (maxx+padx, maxy+pady)

    ax.update_datalim(corners)
    ax.autoscale_view()
    ax.get_figure().canvas.draw()


def _make_pretty(ax):
    ax.set_xticks([])
    ax.set_yticks([])
    ax.set_aspect('equal')
    ax.get_figure().set_facecolor('w')
    ax.set_frame_on(False)
    ax.get_figure().canvas.draw()


# --------------------------------------------------------------------------------
# Spring layout


def fruchterman_reingold_layout(edge_list,
                                edge_weights=None,
                                k=None,
                                pos=None,
                                fixed=None,
                                iterations=50,
                                scale=1,
                                center=np.zeros((2)),
                                dim=2,
                                **kwargs):
    """
    Position nodes using Fruchterman-Reingold force-directed algorithm.

    Parameters
    ----------
    edge_list: m-long iterable of 2-tuples or equivalent (such as (m, 2) ndarray)
        List of edges. Each tuple corresponds to an edge defined by (source, target).

    edge_weights: dict (source, target) : float or None (default=None)
        Edge weights.

    k : float (default=None)
        Optimal distance between nodes.  If None the distance is set to
        1/sqrt(n) where n is the number of nodes.  Increase this value
        to move nodes farther apart.

    pos : dict or None  optional (default=None)
        Initial positions for nodes as a dictionary with node as keys
        and values as a coordinate list or tuple.  If None, then use
        random initial positions.

    fixed : list or None  optional (default=None)
        Nodes to keep fixed at initial position.

    iterations : int  optional (default=50)
        Number of iterations of spring-force relaxation

    scale : number (default: 1)
        Scale factor for positions. Only used if `fixed is None`.

    center : array-like or None
        Coordinate pair around which to center the layout.
        Only used if `fixed is None`.

    dim : int
        Dimension of layout.

    Returns
    -------
    pos : dict
        A dictionary of positions keyed by node

    Notes:
    ------
    Implementation taken with minor modifications from networkx.spring_layout().

    """

    nodes = _get_unique_nodes(edge_list)
    total_nodes = len(nodes)

    # translate fixed node ID to position in node list
    if fixed is not None:
        node_to_idx = dict(zip(nodes, range(total_nodes)))
        fixed = np.asarray([node_to_idx[v] for v in fixed])

    if pos is not None:
        # Determine size of existing domain to adjust initial positions
        domain_size = max(coord for pos_tup in pos.values() for coord in pos_tup)
        if domain_size == 0:
            domain_size = 1
        shape = (total_nodes, dim)
        pos_arr = np.random.random(shape) * domain_size + center
        for i, n in enumerate(nodes):
            if n in pos:
                pos_arr[i] = np.asarray(pos[n])
    else:
        pos_arr = None

    if k is None and fixed is not None:
        # We must adjust k by domain size for layouts not near 1x1
        k = domain_size / np.sqrt(total_nodes)

    A = _edge_list_to_adjacency(edge_list, edge_weights)
    pos = _dense_fruchterman_reingold(A, k, pos_arr, fixed, iterations, dim)

    if fixed is None:
        pos = _rescale_layout(pos, scale=scale) + center

    return dict(zip(nodes, pos))


spring_layout = fruchterman_reingold_layout


def _dense_fruchterman_reingold(A, k=None, pos=None, fixed=None,
                                iterations=50, dim=2):
    """
    Position nodes in adjacency matrix A using Fruchterman-Reingold
    """

    nnodes, _ = A.shape

    # if pos is None:
    #     # random initial positions
    #     pos = np.asarray(np.random.random((nnodes, dim)), dtype=A.dtype)
    # else:
    #     # make sure positions are of same type as matrix
    #     pos = pos.astype(A.dtype)

    if pos is None:
        # random initial positions
        pos = np.random.rand(nnodes, dim)

    # optimal distance between nodes
    if k is None:
        k = np.sqrt(1.0/nnodes)
    # the initial "temperature"  is about .1 of domain area (=1x1)
    # this is the largest step allowed in the dynamics.
    # We need to calculate this in case our fixed positions force our domain
    # to be much bigger than 1x1
    t = max(max(pos.T[0]) - min(pos.T[0]), max(pos.T[1]) - min(pos.T[1]))*0.1
    # simple cooling scheme.
    # linearly step down by dt on each iteration so last iteration is size dt.
    dt = t/float(iterations+1)
    delta = np.zeros((pos.shape[0], pos.shape[0], pos.shape[1]), dtype=A.dtype)
    # the inscrutable (but fast) version
    # this is still O(V^2)
    # could use multilevel methods to speed this up significantly
    for iteration in range(iterations):
        # matrix of difference between points
        delta = pos[:, np.newaxis, :] - pos[np.newaxis, :, :]
        # distance between points
        distance = np.linalg.norm(delta, axis=-1)
        # enforce minimum distance of 0.01
        np.clip(distance, 0.01, None, out=distance)
        # displacement "force"
        displacement = np.einsum('ijk,ij->ik',
                                 delta,
                                 (k * k / distance**2 - A * distance / k))
        # update positions
        length = np.linalg.norm(displacement, axis=-1)
        length = np.where(length < 0.01, 0.1, length)
        delta_pos = np.einsum('ij,i->ij', displacement, t / length)
        if fixed is not None:
            # don't change positions of fixed nodes
            delta_pos[fixed] = 0.0
        pos += delta_pos
        # cool temperature
        t -= dt
    return pos


def _rescale_layout(pos, scale=1):
    """Return scaled position array to (-scale, scale) in all axes.

    The function acts on NumPy arrays which hold position information.
    Each position is one row of the array. The dimension of the space
    equals the number of columns. Each coordinate in one column.

    To rescale, the mean (center) is subtracted from each axis separately.
    Then all values are scaled so that the largest magnitude value
    from all axes equals `scale` (thus, the aspect ratio is preserved).
    The resulting NumPy Array is returned (order of rows unchanged).

    Parameters
    ----------
    pos : numpy array
        positions to be scaled. Each row is a position.

    scale : number (default: 1)
        The size of the resulting extent in all directions.

    Returns
    -------
    pos : numpy array
        scaled positions. Each row is a position.

    """
    # Find max length over all dimensions
    lim = 0  # max coordinate for all axes
    for i in range(pos.shape[1]):
        pos[:, i] -= pos[:, i].mean()
        lim = max(abs(pos[:, i]).max(), lim)
    # rescale to (-scale, scale) in all directions, preserves aspect
    if lim > 0:
        for i in range(pos.shape[1]):
            pos[:, i] *= scale / lim
    return pos


def _edge_list_to_adjacency(edge_list, edge_weights=None):

    sources = [s for (s, _) in edge_list]
    targets = [t for (_, t) in edge_list]

    if edge_weights:
        weights = [edge_weights[edge] for edge in edge_list]
    else:
        weights = np.ones((len(edge_list)))

    total_nodes = np.max(edge_list) +1
    adjacency_matrix = np.zeros((total_nodes, total_nodes))
    adjacency_matrix[sources, targets] = weights

    return adjacency_matrix


# --------------------------------------------------------------------------------
# interactive plotting

class Graph(object):

    def __init__(self, graph, node_positions=None, node_labels=None, edge_labels=None, edge_cmap='RdGy', ax=None, **kwargs):
        """
        Initialises the Graph object.
        Upon initialisation, it will try to do "the right thing".

        For finer control of the individual draw elements,
        and a complete list of keyword arguments, see the class methods:

            draw_nodes()
            draw_edges()
            draw_node_labels()
            draw_edge_labels()

        Arguments
        ----------
        graph: various formats
            Graph object to plot. Various input formats are supported.
            In order of precedence:
                - Edge list:
                    Iterable of (source, target) or (source, target, weight) tuples,
                    or equivalent (m, 2) or (m, 3) ndarray.
                - Adjacency matrix:
                    Full-rank (n,n) ndarray, where n corresponds to the number of nodes.
                    The absence of a connection is indicated by a zero.
                - igraph.Graph object
                - networkx.Graph object

        node_positions : dict node : (float, float)
            Mapping of nodes to (x, y) positions.
            If 'graph' is an adjacency matrix, nodes must be integers in range(n).

        node_labels : dict node : str (default None)
           Mapping of nodes to node labels.
           Only nodes in the dictionary are labelled.
           If 'graph' is an adjacency matrix, nodes must be integers in range(n).

        edge_labels : dict (source, target) : str (default None)
            Mapping of edges to edge labels.
            Only edges in the dictionary are labelled.

        ax : matplotlib.axis instance or None (default None)
           Axis to plot onto; if none specified, one will be instantiated with plt.gca().

        See Also
        --------
        draw_nodes()
        draw_edges()
        draw_node_labels()
        draw_edge_labels()

        """

        self.draw(graph, node_positions, node_labels, edge_labels, edge_cmap, ax, **kwargs)


    def draw(self, graph, node_positions=None, node_labels=None, edge_labels=None, edge_cmap='RdGy', ax=None, **kwargs):
        """
        Initialises / redraws the Graph object.
        Upon initialisation, it will try to do "the right thing".

        For finer control of the individual draw elements,
        and a complete list of keyword arguments, see the class methods:

            draw_nodes()
            draw_edges()
            draw_node_labels()
            draw_edge_labels()

        Arguments
        ----------
        graph: various formats
            Graph object to plot. Various input formats are supported.
            In order of precedence:
                - Edge list:
                    Iterable of (source, target) or (source, target, weight) tuples,
                    or equivalent (m, 2) or (m, 3) ndarray.
                - Adjacency matrix:
                    Full-rank (n,n) ndarray, where n corresponds to the number of nodes.
                    The absence of a connection is indicated by a zero.
                - igraph.Graph object
                - networkx.Graph object

        node_positions : dict node : (float, float)
            Mapping of nodes to (x, y) positions.
            If 'graph' is an adjacency matrix, nodes must be integers in range(n).

        node_labels : dict node : str (default None)
           Mapping of nodes to node labels.
           Only nodes in the dictionary are labelled.
           If 'graph' is an adjacency matrix, nodes must be integers in range(n).

        edge_labels : dict (source, target) : str (default None)
            Mapping of edges to edge labels.
            Only edges in the dictionary are labelled.

        ax : matplotlib.axis instance or None (default None)
           Axis to plot onto; if none specified, one will be instantiated with plt.gca().

        See Also
        --------
        draw_nodes()
        draw_edges()
        draw_node_labels()
        draw_edge_labels()

        """

        # --------------------------------------------------------------------------------
        # TODO: split off / move to __init__ (potentially)

        # Create axis if none is given.
        if ax is None:
            self.ax = plt.gca()
        else:
            self.ax = ax

        # Accept a variety of formats for 'graph' and convert to common denominator.
        self.edge_list, self.edge_weight, is_directed = parse_graph(graph)

        # Color and reorder edges for weighted graphs.
        if self.edge_weight:

            # If the graph is weighted, we want to visualise the weights using color.
            # Edge width is another popular choice when visualising weighted networks,
            # but if the variance in weights is large, this typically results in less
            # visually pleasing results.
            self.edge_color  = get_color(self.edge_weight, cmap=edge_cmap)
            kwargs.setdefault('edge_color', self.edge_color)

            # Plotting darker edges over lighter edges typically results in visually
            # more pleasing results. Here we hence specify the relative order in
            # which edges are plotted according to the color of the edge.
            self.edge_zorder = _get_zorder(self.edge_color)
            kwargs.setdefault('edge_zorder', self.edge_zorder)

        # --------------------------------------------------------------------------------

        # Plot arrows if the graph has bi-directional edges.
        if is_directed:
            kwargs.setdefault('draw_arrows', True)
        else:
            kwargs.setdefault('draw_arrows', False)

        # Initialise node positions.
        if node_positions is None:
            # If none are given, initialise all.
            self.node_positions = self._get_node_positions(self.edge_list)
        elif len(node_positions) < len(_get_unique_nodes(edge_list)):
            # If some are given, keep those fixed and initialise remaining.
            self.node_positions = self._get_node_positions(self.edge_list, pos=node_positions, fixed=node_positions.keys(), **kwargs)
        else:
            # If all are given, don't do anything.
            self.node_positions = node_positions

        # Draw plot elements.
        self.draw_edges(self.edge_list, self.node_positions, ax=self.ax, **kwargs)
        self.draw_nodes(self.node_positions, ax=self.ax, **kwargs)

        # Improve default layout of axis.
        # This function needs to be called before any font sizes are adjusted,
        # as the axis dimensions affect the effective font size.
        self._update_view()

        if node_labels:
            if not hasattr(self, 'node_labels'):
                self.node_labels = node_labels
            else:
                self.node_labels.update(node_labels)

            if not 'node_label_font_size' in kwargs:
                # set font size such that even the largest label fits inside node label face artist
                self.node_label_font_size = _get_font_size(self.ax, self.node_labels, **kwargs) * 0.9 # conservative fudge factor
                self.draw_node_labels(self.node_labels, self.node_positions, node_label_font_size=self.node_label_font_size, ax=self.ax, **kwargs)
            else:
                self.draw_node_labels(self.node_labels, self.node_positions, ax=self.ax, **kwargs)

        if edge_labels:
            if not hasattr(self, 'edge_labels'):
                self.edge_labels = edge_labels
            else:
                self.edge_labels.update(edge_labels)
            self.draw_edge_labels(self.edge_labels, self.node_positions, ax=self.ax, **kwargs)

        _make_pretty(self.ax)


    def _get_node_positions(self, *args, **kwargs):
        """
        Ultra-thin wrapper around fruchterman_reingold_layout.
        Allows method to be overwritten by derived classes.
        """
        return fruchterman_reingold_layout(*args, **kwargs)


    def draw_nodes(self, *args, **kwargs):
        """
        Draw node markers at specified positions.

        Arguments
        ----------
        node_positions : dict node : (float, float)
            Mapping of nodes to (x, y) positions

        node_shape : string or dict key : string (default 'o')
           The shape of the node. Specification is as for matplotlib.scatter
           marker, i.e. one of 'so^>v<dph8'.
           If a single string is provided all nodes will have the same shape.

        node_size : scalar or dict node : float (default 3.)
           Size (radius) of nodes.
           NOTE: Value is rescaled by BASE_NODE_SIZE (1e-2) to work well with layout routines in igraph and networkx.

        node_edge_width : scalar or dict key : float (default 0.5)
           Line width of node marker border.

        node_color : matplotlib color specification or dict node : color specification (default 'w')
           Node color.

        node_edge_color : matplotlib color specification or dict node : color specification (default 'k')
           Node edge color.

        node_alpha : scalar or dict node : float (default 1.)
           The node transparency.

        node_edge_alpha : scalar or dict node : float (default 1.)
           The node edge transparency.

        ax : matplotlib.axis instance or None (default None)
           Axis to plot onto; if none specified, one will be instantiated with plt.gca().

        Updates
        -------
        self.node_face_artists: dict node : artist
            Mapping of nodes to the node face artists.

        self.node_edge_artists: dict node : artist
            Mapping of nodes to the node edge artists.

        """
        node_faces, node_edges = draw_nodes(*args, **kwargs)

        if not hasattr(self, 'node_face_artists'):
            self.node_face_artists = node_faces
        else:
            for key, artist in node_faces.items():
                if key in self.node_face_artists:
                    # remove old artist
                    self.node_face_artists[key].remove()
                # assign new one
                self.node_face_artists[key] = artist

        if not hasattr(self, 'node_edge_artists'):
            self.node_edge_artists = node_edges
        else:
            for key, artist in node_edges.items():
                if key in self.node_edge_artists:
                    # remove old artist
                    self.node_edge_artists[key].remove()
                # assign new one
                self.node_edge_artists[key] = artist


    def draw_edges(self, *args, **kwargs):
        """

        Draw the edges of the network.

        Arguments
        ----------
        edge_list: m-long iterable of 2-tuples or equivalent (such as (m, 2) ndarray)
            List of edges. Each tuple corresponds to an edge defined by (source, target).

        node_positions : dict key : (float, float)
            Mapping of nodes to (x,y) positions

        node_size : scalar or (n,) or dict key : float (default 3.)
            Size (radius) of nodes.
            Used to offset edges when drawing arrow heads,
            such that the arrow heads are not occluded.
            If draw_nodes() and draw_edges() are called independently,
            make sure to set this variable to the same value.

        edge_width : float or dict (source, key) : width (default 1.)
            Line width of edges.
            NOTE: Value is rescaled by BASE_EDGE_WIDTH (1e-2) to work well with layout routines in igraph and networkx.

        edge_color : matplotlib color specification or
                     dict (source, target) : color specification (default 'k')
           Edge color.

        edge_alpha : float or dict (source, target) : float (default 1.)
            The edge transparency,

        edge_zorder: int or dict (source, target) : int (default None)
            Order in which to plot the edges.
            If None, the edges will be plotted in the order they appear in 'adjacency'.
            Note: graphs typically appear more visually pleasing if darker coloured edges
            are plotted on top of lighter coloured edges.

        draw_arrows : bool, optional (default True)
            If True, draws edges with arrow heads.

        ax : matplotlib.axis instance or None (default None)
           Axis to plot onto; if none specified, one will be instantiated with plt.gca().

        Updates
        -------
        self.edge_artists: dict (source, target) : artist
            Mapping of edges to matplotlib.patches.FancyArrow artists.

        """
        artists = draw_edges(*args, **kwargs)

        if not hasattr(self, 'edge_artists'):
            self.edge_artists = artists
        else:
            for key, artist in artists.items():
                if key in self.edge_artists:
                    # remove old artist
                    self.edge_artists[key].remove()
                # assign new one
                self.edge_artists[key] = artist


    def draw_node_labels(self, *args, **kwargs):
        """
        Draw node labels.

        Arguments
        ---------
        node_positions : dict node : (float, float)
            Mapping of nodes to (x, y) positions

        node_labels : dict key : str
           Mapping of nodes to labels.
           Only nodes in the dictionary are labelled.

        node_label_font_size : int (default 12)
           Font size for text labels

        node_label_font_color : str (default 'k')
           Font color string

        node_label_font_family : str (default='sans-serif')
           Font family

        node_label_font_weight : str (default='normal')
           Font weight

        node_label_font_alpha : float (default 1.)
           Text transparency

        node_label_bbox : matplotlib bbox instance (default {'alpha': 0})
           Specify text box shape and colors.

        node_label_horizontalalignment: str
            Horizontal label alignment inside bbox.

        node_label_verticalalignment: str
            Vertical label alignment inside bbox.

        clip_on : bool (default False)
           Turn on clipping at axis boundaries.

        ax : matplotlib.axis instance or None (default None)
           Axis to plot onto; if none specified, one will be instantiated with plt.gca().


        Updates
        -------
        self.node_label_artists: dict
            Dictionary mapping node indices to text objects.

        @reference
        Borrowed with minor modifications from networkx/drawing/nx_pylab.py

        """

        artists = draw_node_labels(*args, **kwargs)

        if not hasattr(self, 'node_label_artists'):
            self.node_label_artists = artists
        else:
            for key, artist in artists.items():
                if key in self.node_label_artists:
                    # remove old artist
                    self.node_label_artists[key].remove()
                # assign new one
                self.node_label_artists[key] = artist


    def draw_edge_labels(self, *args, **kwargs):
        """
        Draw edge labels.

        Arguments
        ---------

        node_positions : dict node : (float, float)
            Mapping of nodes to (x, y) positions

        edge_labels : dict (source, target) : str
            Mapping of edges to edge labels.
            Only edges in the dictionary are labelled.

        edge_label_font_size : int (default 12)
           Font size

        edge_label_font_color : str (default 'k')
           Font color

        edge_label_font_family : str (default='sans-serif')
           Font family

        edge_label_font_weight : str (default='normal')
           Font weight

        edge_label_font_alpha : float (default 1.)
           Text transparency

        edge_label_bbox : Matplotlib bbox
           Specify text box shape and colors.

        edge_label_horizontalalignment: str
            Horizontal label alignment inside bbox.

        edge_label_verticalalignment: str
            Vertical label alignment inside bbox.

        clip_on : bool (default=False)
           Turn on clipping at axis boundaries.

        edge_label_zorder : int (default 10000)
            Set the zorder of edge labels.
            Choose a large number to ensure that the labels are plotted on top of the edges.

        ax : matplotlib.axis instance or None (default None)
           Axis to plot onto; if none specified, one will be instantiated with plt.gca().

        Updates
        -------
        self.edge_label_artists: dict (source, target) : text object
            Mapping of edges to edge label artists.

        @reference
        Borrowed with minor modifications from networkx/drawing/nx_pylab.py

        """
        artists = draw_edge_labels(*args, **kwargs)

        if not hasattr(self, 'edge_label_artists'):
            self.edge_label_artists = artists
        else:
            for key, artist in artists.items():
                if key in self.edge_label_artists:
                    # remove old artist
                    self.edge_label_artists[key].remove()
                # assign new one
                self.edge_label_artists[key] = artist


    def _update_view(self):
        # Pad x and y limits as patches are not registered properly
        # when matplotlib sets axis limits automatically.
        # Hence we need to set them manually.

        max_edge_radius = np.max([artist.radius for artist in self.node_edge_artists.values()])
        max_face_radius = np.max([artist.radius for artist in self.node_face_artists.values()])
        max_radius = np.max([max_edge_radius, max_face_radius])

        maxx, maxy = np.max(list(self.node_positions.values()), axis=0)
        minx, miny = np.min(list(self.node_positions.values()), axis=0)

        w = maxx-minx
        h = maxy-miny
        padx, pady = 0.05*w + max_radius, 0.05*h + max_radius
        corners = (minx-padx, miny-pady), (maxx+padx, maxy+pady)

        self.ax.update_datalim(corners)
        self.ax.autoscale_view()
        self.ax.get_figure().canvas.draw()


class DraggableArtists(object):
    """
    Notes:
    ------
    Methods adapted with some modifications from:
    https://stackoverflow.com/questions/47293499/window-select-multiple-artists-and-drag-them-on-canvas/47312637#47312637
    """

    def __init__(self, artists):

        try:
            self.fig, = set(list(artist.figure for artist in artists))
        except ValueError:
            raise Exception("All artists have to be on the same figure!")

        try:
            self.ax, = set(list(artist.axes for artist in artists))
        except ValueError:
            raise Exception("All artists have to be on the same axis!")

        self.fig.canvas.mpl_connect('button_press_event',   self._on_press)
        self.fig.canvas.mpl_connect('button_release_event', self._on_release)
        self.fig.canvas.mpl_connect('motion_notify_event',  self._on_motion)
        self.fig.canvas.mpl_connect('key_press_event',      self._on_key_press)
        self.fig.canvas.mpl_connect('key_release_event',    self._on_key_release)

        self._draggable_artists = artists
        self._clicked_artist = None
        self._time_on_key_press = -np.inf
        self._control_is_held = False
        self._currently_selecting = False
        self._currently_dragging = False
        self._selected_artists = []
        self._offset = dict()
        self._base_alpha = dict([(artist, artist.get_alpha()) for artist in artists])

        self._rect = plt.Rectangle((0, 0), 1, 1, linestyle="--", edgecolor="crimson", fill=False)
        self.ax.add_patch(self._rect)
        self._rect.set_visible(False)

        self._x0 = 0
        self._y0 = 0
        self._x1 = 0
        self._y1 = 0

    def _on_press(self, event):

        if event.inaxes:

            # reset rectangle
            self._x0 = event.xdata
            self._y0 = event.ydata
            self._x1 = event.xdata
            self._y1 = event.ydata

            self._clicked_artist = None

            # is the press over some artist
            is_on_artist = False
            for artist in self._draggable_artists:

                if artist.contains(event)[0]:
                    if artist in self._selected_artists:
                        # print("Clicked on previously selected artist.")
                        # Some artists are already selected,
                        # and the user clicked on an already selected artist.
                        # It remains to be seen if the user wants to
                        # 1) start dragging, or
                        # 2) deselect everything else and select only the last selected artist.
                        # Hence we will defer decision until the user releases mouse button.
                        self._clicked_artist = artist
                        self._time_on_key_press = time.time()

                    else:
                        # print("Clicked on new artist.")
                        # the user wants to select artist and drag
                        if not self._control_is_held:
                            self._deselect_all_artists()
                        self._select_artist(artist)

                    # start dragging
                    self._currently_dragging = True
                    self._offset = {artist : artist.center - np.array([event.xdata, event.ydata]) for artist in self._selected_artists}

                    # do not check anything else
                    # NOTE: if two artists are overlapping, only the first one encountered is selected!
                    break

            else:
                # print("Did not click on artist.")
                if not self._control_is_held:
                    self._deselect_all_artists()

                # start window select
                self._currently_selecting = True

        else:
            print("Warning: clicked outside axis limits!")


    def _on_release(self, event):

        if self._currently_selecting:

            # select artists inside window
            for artist in self._draggable_artists:
                if self._is_inside_rect(*artist.center):
                    if self._control_is_held:               # if/else probably superfluouos
                        self._toggle_select_artist(artist)  # as no artists will be selected
                    else:                                   # if control is not held previously
                        self._select_artist(artist)         #

            # stop window selection and draw new state
            self._currently_selecting = False
            self._rect.set_visible(False)
            self.fig.canvas.draw_idle()

        elif self._currently_dragging:

            # If there was just short 'click and release' not a 'click and hold' indicating a drag motion,
            # we need to (toggle) select the clicked artist and deselect everything else.
            if ((time.time() - self._time_on_key_press) < MAX_CLICK_LENGTH) and (self._clicked_artist is not None):
                if self._control_is_held:
                    self._toggle_select_artist(self._clicked_artist)
                else:
                    self._deselect_all_artists()
                    self._select_artist(self._clicked_artist)

            self._currently_dragging = False


    def _on_motion(self, event):
        if event.inaxes:
            if self._currently_dragging:
                self._move(event)
            elif self._currently_selecting:
                self._x1 = event.xdata
                self._y1 = event.ydata
                # add rectangle for selection here
                self._selector_on()


    def _move(self, event):
        cursor_position = np.array([event.xdata, event.ydata])
        for artist in self._selected_artists:
            artist.center = cursor_position + self._offset[artist]
        self.fig.canvas.draw_idle()


    def _on_key_press(self, event):
       if event.key == 'control':
           self._control_is_held = True


    def _on_key_release(self, event):
       if event.key == 'control':
           self._control_is_held = False


    def _is_inside_rect(self, x, y):
        xlim = np.sort([self._x0, self._x1])
        ylim = np.sort([self._y0, self._y1])
        if (xlim[0]<=x) and (x<xlim[1]) and (ylim[0]<=y) and (y<ylim[1]):
            return True
        else:
            return False


    def _toggle_select_artist(self, artist):
        if artist in self._selected_artists:
            self._deselect_artist(artist)
        else:
            self._select_artist(artist)


    def _select_artist(self, artist):
        if not (artist in self._selected_artists):
            alpha = artist.get_alpha()
            try:
                artist.set_alpha(0.5 * alpha)
            except TypeError: # alpha not explicitly set
                artist.set_alpha(0.5)
            self._selected_artists.append(artist)
            self.fig.canvas.draw_idle()


    def _deselect_artist(self, artist):
        if artist in self._selected_artists:
            artist.set_alpha(self._base_alpha[artist])
            self._selected_artists = [a for a in self._selected_artists if not (a is artist)]
            self.fig.canvas.draw_idle()


    def _deselect_all_artists(self):
        for artist in self._selected_artists:
            artist.set_alpha(self._base_alpha[artist])
        self._selected_artists = []
        self.fig.canvas.draw_idle()


    def _selector_on(self):
        self._rect.set_visible(True)
        xlim = np.sort([self._x0, self._x1])
        ylim = np.sort([self._y0, self._y1])
        self._rect.set_xy((xlim[0],ylim[0] ) )
        self._rect.set_width(np.diff(xlim))
        self._rect.set_height(np.diff(ylim))
        self.fig.canvas.draw_idle()


class InteractiveGraph(Graph, DraggableArtists):

    def __init__(self, *args, **kwargs):
        Graph.__init__(self, *args, **kwargs)
        DraggableArtists.__init__(self, self.node_face_artists.values())

        self._node_to_draggable_artist = self.node_face_artists
        self._draggable_artist_to_node = dict(zip(self.node_face_artists.values(), self.node_face_artists.keys()))

        # trigger resize of labels when canvas size changes
        self.fig.canvas.mpl_connect('resize_event', self._on_resize)


    def _move(self, event):

        cursor_position = np.array([event.xdata, event.ydata])

        nodes = []
        for artist in self._selected_artists:
            node = self._draggable_artist_to_node[artist]
            nodes.append(node)
            self.node_positions[node] = cursor_position + self._offset[artist]

        self._update_nodes(nodes)
        self._update_edges(nodes)
        self.fig.canvas.draw_idle()


    def _update_nodes(self, nodes):
        for node in nodes:
            self.node_edge_artists[node].center = self.node_positions[node]
            self.node_face_artists[node].center = self.node_positions[node]
            if hasattr(self, 'node_label_artists'):
                self.node_label_artists[node].set_position(self.node_positions[node])


    def _update_edges(self, nodes):
        # get edges that need to move
        edges = [(source, target) for (source, target) in self.edge_list if (source in nodes) or (target in nodes)]

        # remove self-loops
        edges = [(source, target) for source, target in edges if source != target]

        # move edges to new positions
        for (source, target) in edges:
            x0, y0 = self.node_positions[source]
            x1, y1 = self.node_positions[target]

            # shift edge right if birectional
            # TODO: potentially move shift into FancyArrow (shape='right)
            if (target, source) in edges: # bidirectional
                x0, y0, x1, y1 = _shift_edge(x0, y0, x1, y1, delta=0.5*self.edge_artists[(source, target)].width)

            # update path
            self.edge_artists[(source, target)].update_vertices(x0=x0, y0=y0, dx=x1-x0, dy=y1-y0)

        # move edge labels
        try:
            self._update_edge_labels(edges, self.node_positions)
        except AttributeError: # no edge labels
            pass


    def _update_edge_labels(self, edges, node_positions, rotate=True): # TODO: pass 'rotate' properly

        # draw labels centered on the midway point of the edge
        label_pos = 0.5

        for (n1, n2) in edges:
            (x1, y1) = node_positions[n1]
            (x2, y2) = node_positions[n2]
            (x, y) = (x1 * label_pos + x2 * (1.0 - label_pos),
                      y1 * label_pos + y2 * (1.0 - label_pos))

            if rotate:
                angle = np.arctan2(y2-y1, x2-x1)/(2.0*np.pi)*360  # degrees
                # make label orientation "right-side-up"
                if angle > 90:
                    angle -= 180
                if angle < - 90:
                    angle += 180
                # transform data coordinate angle to screen coordinate angle
                xy = np.array((x, y))
                trans_angle = self.ax.transData.transform_angles(np.array((angle,)),
                                                                 xy.reshape((1, 2)))[0]
            else:
                trans_angle = 0.0

            self.edge_label_artists[(n1, n2)].set_position((x, y))


    def _on_resize(self, event):
        if hasattr(self, 'node_labels'):
            self.node_label_font_size = _get_font_size(self.ax, self.node_labels) * 0.9 # conservative fudge factor
            self.draw_node_labels(self.node_labels, self.node_positions, node_label_font_size=self.node_label_font_size, ax=self.ax)


# --------------------------------------------------------------------------------
# Test code


def _get_random_weight_matrix(n, p,
                              weighted=True,
                              strictly_positive=False,
                              directed=True,
                              fully_bidirectional=False,
                              allow_self_loops=False,
                              dales_law=False):

    if weighted:
        w = np.random.randn(n, n)
    else:
        w = np.ones((n, n))

    if strictly_positive:
        w = np.abs(w)

    if not directed:
        w = np.triu(w)

    if directed and fully_bidirectional:
        c = np.random.rand(n, n) <= p/2
        c = np.logical_or(c, c.T)
    else:
        c = np.random.rand(n, n) <= p
    w[~c] = 0.

    if dales_law and weighted and not strictly_positive:
        w = np.abs(w) * np.sign(np.random.randn(n))[:,None]

    if not allow_self_loops:
        w -= np.diag(np.diag(w))

    return w


def _get_random_length_node_labels(total_nodes, m=8, sd=4):

    lengths = m + sd * np.random.randn(total_nodes)
    lengths = lengths.astype(np.int)
    lengths[lengths < 1] = 1

    # https://stackoverflow.com/questions/2257441/random-string-generation-with-upper-case-letters-and-digits-in-python
    import random
    import string
    def string_generator(size, chars=string.ascii_lowercase):
        return ''.join(random.choice(chars) for _ in range(size))

    return {ii : string_generator(lengths[ii]) for ii in range(total_nodes)}


def test(n=20, p=0.15,
         directed=True,
         weighted=True,
         strictly_positive=False,
         test_format='sparse',
         show_node_labels=False,
         show_edge_labels=False,
         InteractiveClass=False,
         **kwargs):

    adjacency_matrix = _get_random_weight_matrix(n, p,
                                                 directed=directed,
                                                 strictly_positive=strictly_positive,
                                                 weighted=weighted)

    sources, targets = np.where(adjacency_matrix)
    weights = adjacency_matrix[sources, targets]
    adjacency = np.c_[sources, targets, weights]

    if show_node_labels:
        # node_labels = {node: str(int(node)) for node in np.r_[sources, targets]}
        node_labels = _get_random_length_node_labels(n)
    else:
        node_labels = None

    if show_edge_labels:
        edge_labels = {(edge[0], edge[1]): str(int(ii)) for ii, edge in enumerate(adjacency)}
    else:
        edge_labels = None

    if test_format == "sparse":
        graph = adjacency
    elif test_format == "dense":
        graph = adjacency_matrix
    elif test_format == "networkx":
        import networkx
        graph = networkx.from_numpy_array(adjacency_matrix, networkx.DiGraph)
    elif test_format == "igraph":
        import igraph
        graph = igraph.Graph.Weighted_Adjacency(adjacency_matrix.tolist())

    if not InteractiveClass:
        return draw(graph, node_labels=node_labels, edge_labels=edge_labels, **kwargs)
    else:
        return InteractiveClass(graph, node_labels=node_labels, edge_labels=edge_labels, **kwargs)


if __name__ == "__main__":

    # create a figure for each possible combination of inputs

    arguments = OrderedDict(directed=(True, False),
                            strictly_positive=(True, False),
                            weighted=(True, False),
                            show_node_labels=(True,False),
                            show_edge_labels=(True, False),
                            test_format=('sparse', 'dense', 'networkx', 'igraph'),
                            InteractiveGraph=(None, InteractiveGraph))

    combinations = itertools.product(*arguments.values())

    for ii, combination in enumerate(combinations):
        print(ii, zip(arguments.keys(), combination))
        fig, ax = plt.subplots(1, 1, figsize=(16,16))
        kwargs = dict(zip(arguments.keys(), combination))
        graph = test(ax=ax, **kwargs)
        title = ''.join(['{}: {}, '.format(key, value) for (key, value) in kwargs.items()])
        filename = ''.join(['{}-{}_'.format(key, value) for (key, value) in kwargs.items()])
        filename = filename[:-1] # remove trailing underscore
        ax.set_title(title)
        fig.savefig('../figures/{}.pdf'.format(filename))
        plt.close()<|MERGE_RESOLUTION|>--- conflicted
+++ resolved
@@ -240,14 +240,9 @@
     edge_list = list(zip(sources.tolist(), targets.tolist()))
     edge_weights = {(source, target): adjacency[source, target] for (source, target) in edge_list}
     if len(set(list(edge_weights.values()))) == 1:
-<<<<<<< HEAD
         return edge_list, None, _is_directed(edge_list)
     else:
         return edge_list, edge_weights, _is_directed(edge_list)
-=======
-        return edge_list, None
-    return edge_list, edge_weights, _is_directed(edge_list)
->>>>>>> 1601bc2a
 
 
 def _parse_networkx_graph(graph, attribute_name='weight'):
@@ -922,10 +917,10 @@
             # start by drawing horizontal arrow, point at (0,0)
             hw, hl, hs, lw = self.head_width, self.head_length, self.overhang, self.width
             left_half_arrow = np.array([
-                [0.0, 0.0],                  # tip
+                [0.0, 0.0],                   # tip
                 [-hl, -hw / 2.0],             # leftmost
                 [-hl * (1 - hs), -lw / 2.0],  # meets stem
-                [-length, -lw / 2.0],          # bottom left
+                [-length, -lw / 2.0],         # bottom left
                 [-length, 0],
             ])
             # if we're not including the head, shift up by head length
@@ -2326,7 +2321,7 @@
         graph = adjacency_matrix
     elif test_format == "networkx":
         import networkx
-        graph = networkx.from_numpy_array(adjacency_matrix, networkx.DiGraph)
+        graph = networkx.DiGraph(adjacency_matrix)
     elif test_format == "igraph":
         import igraph
         graph = igraph.Graph.Weighted_Adjacency(adjacency_matrix.tolist())
