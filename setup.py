--- conflicted
+++ resolved
@@ -6,11 +6,7 @@
     with open(os.path.join(os.path.dirname(__file__), filename)) as file:
         return file.read()
 
-<<<<<<< HEAD
-version = '4.11.8'
-=======
 version = '4.12.0'
->>>>>>> 7e42c446
 
 setup(
     name='netgraph',
