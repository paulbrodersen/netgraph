import os.path

from setuptools import setup, find_packages

def read_file(filename):
    with open(os.path.join(os.path.dirname(__file__), filename)) as file:
        return file.read()

<<<<<<< HEAD
version = '4.12.1'
=======
version = '4.12.3'
>>>>>>> 0941a228

setup(
    name='netgraph',
    version=version,
    description='Python drawing utilities for publication quality plots of networks.',
    long_description=read_file('README.md'),
    long_description_content_type='text/markdown',
    author='Paul Brodersen',
    author_email='paulbrodersen+netgraph@gmail.com',
    url='https://github.com/paulbrodersen/netgraph',
    download_url=f'https://github.com/paulbrodersen/netgraph/archive/{version}.tar.gz',
    keywords=['matplotlib', 'network', 'visualisation'],
    classifiers=[ # Get strings from http://pypi.python.org/pypi?%3Aaction=list_classifiers
        'Development Status :: 4 - Beta',
        'Intended Audience :: Science/Research',
        'License :: OSI Approved :: GNU General Public License v3 (GPLv3)',
        'Operating System :: OS Independent',
        'Programming Language :: Python :: 3',
        'Topic :: Scientific/Engineering :: Visualization'
    ],
    platforms=['Platform Independent'],
    packages=find_packages(),
    python_requires='>=3',
    install_requires=['numpy', 'matplotlib', 'scipy', 'rectangle-packer', 'grandalf'],
    extras_require={'tests' : ['pytest', 'pytest-mpl']},
)<|MERGE_RESOLUTION|>--- conflicted
+++ resolved
@@ -6,11 +6,7 @@
     with open(os.path.join(os.path.dirname(__file__), filename)) as file:
         return file.read()
 
-<<<<<<< HEAD
-version = '4.12.1'
-=======
-version = '4.12.3'
->>>>>>> 0941a228
+version = '4.12.4'
 
 setup(
     name='netgraph',
